--- conflicted
+++ resolved
@@ -35,11 +35,7 @@
 
 Reducers are pure functions and should be limited to computing the next version of the App State.  They should be 100% predictable, which means that calling them with the same inputs, should always produce the same results.  
 
-<<<<<<< HEAD
-They are the only ones responsible for mutating your app's State only, and should not depend on third party services or modules to do that.
-=======
 They should be the only ones responsible for mutating your app's State.
->>>>>>> d60280e6
 
 ### Views
 Views have read-only access to the Application State.  This is a huge advantage when it comes to debugging, updating the UI, and dealing with complex data sets.  
@@ -254,7 +250,7 @@
 
 That's it!.   Pretty neat, huh?.     There is plenty of room for optimization, and we will follow up with this in our next post.   
 
-Check out the resulting app for this post is this repo branch [here](https://github.com/afterxleep/Redux-Architecture-SwiftUI/tree/part1) and keep tuned for Part 2, where we will be talking about tweaking our Store to support asynchronous operations, middlewares and Combine!.
+Check out the final app for this post [here](https://github.com/afterxleep/redux-architecture-ios-part1), and keep tuned for Part 2, where we will be talking about composition, and tweaking our Store to support asynchronous operations using Combine!.
 
 I hope you enjoyed this tutorial.   If you have any questions or comments, feel free to ping me on [Twitter](https://twitter.com/afterxleep).
 
